--- conflicted
+++ resolved
@@ -99,41 +99,12 @@
             kubectl get pods -n cert-manager --watch
             kubectl logs -n cert-manager cert-manager-webhook-gandi-XYZ
 
-<<<<<<< HEAD
-6. Create a staging issuer (email addresses with the suffix `example.com` are forbidden):
-
-        cat << EOF | sed "s/invalid@example.com/$email/" | kubectl apply -f -
-        apiVersion: cert-manager.io/v1
-        kind: Issuer
-        metadata:
-          name: letsencrypt-staging
-          namespace: default
-        spec:
-          acme:
-            # The ACME server URL
-            server: https://acme-staging-v02.api.letsencrypt.org/directory
-            # Email address used for ACME registration
-            email: invalid@example.com
-            # Name of a secret used to store the ACME account private key
-            privateKeySecretRef:
-              name: letsencrypt-staging
-            solvers:
-            - dns01:
-                webhook:
-                  groupName: acme.bwolf.me
-                  solverName: gandi
-                  config:
-                    apiKeySecretRef:
-                      key: api-token
-                      name: gandi-credentials
-        EOF
-=======
+
 6. Create a staging issuer (email addresses with the suffix `example.com` are forbidden).
 
     See [letsencrypt-staging-issuer.yaml](examples/issuers/letsencrypt-staging-issuer.yaml)
 
     Don't forget to replace email `invalid@example.com`.
->>>>>>> 4d6401bc
 
     Check status of the Issuer:
 
@@ -143,22 +114,6 @@
 
     *Note*: The production Issuer is [similar][ACME documentation].
 
-<<<<<<< HEAD
-7. Issue a [Certificate] for your `$DOMAIN`:
-
-        cat << EOF | sed "s/example-com/$DOMAIN/" | kubectl apply -f -
-        apiVersion: cert-manager.io/v1
-        kind: Certificate
-        metadata:
-          name: example-com
-        spec:
-          dnsNames:
-          - example-com
-          issuerRef:
-            name: letsencrypt-staging
-          secretName: example-com-tls
-        EOF
-=======
 7. Issue a [Certificate] for your domain: see [certif-example-com.yaml](examples/certificates/certif-example-com.yaml)
 
     Replace `your-domain` and `your.domain` in the [certif-example-com.yaml](examples/certificates/certif-example-com.yaml)
@@ -166,7 +121,6 @@
     Create the Certificate:
 
         kubectl apply -f ./examples/certificates/certif-example-com.yaml
->>>>>>> 4d6401bc
 
     Check the status of the Certificate:
 
@@ -182,24 +136,9 @@
 
     Replace `your-domain` and `your.domain` in the [certif-wildcard-example-com.yaml](examples/certificates/certif-wildcard-example-com.yaml)
 
-<<<<<<< HEAD
-        cat << EOF | sed "s/example-com/$DOMAIN/" | kubectl apply -f -
-        apiVersion: cert-manager.io/v1
-        kind: Certificate
-        metadata:
-          name: wildcard-example-com
-        spec:
-          dnsNames:
-          - '*.example-com'
-          issuerRef:
-            name: letsencrypt-staging
-          secretName: wildcard-example-com-tls
-        EOF
-=======
     Create the Certificate:
 
         kubectl apply -f ./examples/certificates/certif-wildcard-example-com.yaml
->>>>>>> 4d6401bc
 
     Check the status of the Certificate:
 
